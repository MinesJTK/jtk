--- conflicted
+++ resolved
@@ -12,11 +12,9 @@
   compile     'org.jogamp.jogl:jogl-all-main:2.3.2',
               'org.jogamp.gluegen:gluegen-rt-main:2.3.2',
               'com.googlecode.netlib-java:netlib-java:0.9.3'
-<<<<<<< HEAD
+
   testCompile 'org.testng:testng:6.8'
-=======
-  testCompile 'junit:junit:4.12'
->>>>>>> 42bfc8fc
+
 }
 // end::dependencies[]
 
@@ -29,7 +27,7 @@
 // end::distributions[]
 
 
-<<<<<<< HEAD
+
 // tag::test[]
 test {
   useTestNG() {
@@ -41,8 +39,6 @@
 }
 // end::test[]
 
-=======
->>>>>>> 42bfc8fc
 
 // tag::javadoc[]
 javadoc {
